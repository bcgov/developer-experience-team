name: Build Mobile App
on: 
  workflow_dispatch:
  push:
    branches: [ main ]
    paths:
      - "DevExMobileTestApp/**"

env: 
  # The build number is based on github.run_number. However, the build number used by the app
  # is already higher than that number. It throws an error because the number has already been used
  # So, the number has too be offset past that value
  VERSION_NUM_OFFSET: 10

jobs:

  build-android:
<<<<<<< HEAD
    name: Build and sign android bundle
    runs-on: ubuntu-latest

    defaults:
      run:
        working-directory: DevExMobileTestApp          

    env:
      KEYSTORE_FILE: android/app/release.keystore

    steps:
      - name: Checkout
        uses: actions/checkout@v3

      - name: Setup Node.js environment
        uses: actions/setup-node@v3 
        with:
            cache: 'yarn'
            node-version: 19
            cache-dependency-path: DevExMobileTestApp/yarn.lock

      - name: Install node modules
        run: |
          yarn install --frozen-lockfile

      - name: Setup Gradle 
        uses: gradle/gradle-build-action@v2
        with:
          build-root-directory: DevExMobileTestApp

      - name: Decode keystore file
        env:
          UPLOAD_KEYSTORE: ${{ secrets.ANDROID_UPLOAD_KEYSTORE_BASE64 }}
        run: |
          echo "${UPLOAD_KEYSTORE}" | base64 -d > ${KEYSTORE_FILE}

      - name: run number with offset
        env:
          NUM: ${{ github.run_number }}
        run: |
          echo "GITHUB_RUN_NUMBER_WITH_OFFSET=$(($NUM + $VERSION_NUM_OFFSET))" >> $GITHUB_ENV

      - name: Sign app 
        env:
          ANDROID_KEY_ALIAS: ${{ secrets.ANDROID_KEY_ALIAS }}
          ANDROID_SIGNING_KEY_PASSWORD: ${{ secrets.ANDROID_SIGNING_KEY_PASSWORD }}
          ANDROID_SIGNING_STORE_PASSWORD: ${{ secrets.ANDROID_SIGNING_STORE_PASSWORD }}
          VERSION_CODE: ${{ env.GITHUB_RUN_NUMBER_WITH_OFFSET }}
        run: |
            npx react-native build-android --mode=release
      
      # - name: Upload Artifact
      #   uses: actions/upload-artifact@v3
      #   with:
      #     name: android-release
      #     path: DevExMobileTestApp/android/app/build/outputs/bundle/release/app-release.aab
      #     if-no-files-found: error
      #     retention-days: 5     

      - name: Setup JFrog CLI
        uses: jfrog/setup-jfrog-cli@v4
        env: 
          JF_PROJECT: ${{ vars.ARTIFACTORY_PROJECT }}
          JF_URL: ${{ vars.ARTIFACTORY_URL }}
          JF_USER: ${{ secrets.ARTIFACTORY_SERVICE_ACCOUNT_USER  }}
          JF_PASSWORD: ${{ secrets.ARTIFACTORY_SERVICE_ACCOUNT_PWD }}

      - name: Push Build to Artifactory
        run: |
          export JFROG_CLI_LOG_LEVEL=DEBUG
          jf rt upload android/app/build/outputs/bundle/release/app-release.aab ${{ vars.ARTIFACTORY_REPO_NAME }}
=======
     name: Build and sign android bundle
     runs-on: ubuntu-latest

     defaults:
       run:
         working-directory: DevExMobileTestApp          

     env:
       KEYSTORE_FILE: android/app/release.keystore

     steps:
       - name: Checkout
         uses: actions/checkout@v3

       - name: Setup Node.js environment
         uses: actions/setup-node@v3 
         with:
             cache: 'yarn'
             node-version: 19
             cache-dependency-path: DevExMobileTestApp/yarn.lock

       - name: Install node modules
         run: |
           yarn install --frozen-lockfile
       - name: Setup Gradle 
         uses: gradle/gradle-build-action@v2
         with:
           build-root-directory: DevExMobileTestApp

       - name: Decode keystore file
         env:
           UPLOAD_KEYSTORE: ${{ secrets.ANDROID_UPLOAD_KEYSTORE_BASE64 }}
         run: |
           echo "${UPLOAD_KEYSTORE}" | base64 -d > ${KEYSTORE_FILE}
       - name: run number with offset
         env:
           NUM: ${{ github.run_number }}
         run: |
           echo "GITHUB_RUN_NUMBER_WITH_OFFSET=$(($NUM + $VERSION_NUM_OFFSET))" >> $GITHUB_ENV
       - name: Sign app 
         env:
           ANDROID_KEY_ALIAS: ${{ secrets.ANDROID_KEY_ALIAS }}
           ANDROID_SIGNING_KEY_PASSWORD: ${{ secrets.ANDROID_SIGNING_KEY_PASSWORD }}
           ANDROID_SIGNING_STORE_PASSWORD: ${{ secrets.ANDROID_SIGNING_STORE_PASSWORD }}
           VERSION_CODE: ${{ env.GITHUB_RUN_NUMBER_WITH_OFFSET }}
         run: |
             npx react-native build-android --mode=release
        
       - name: Upload Artifact
         uses: actions/upload-artifact@v3
         with:
             name: android-release
             path: DevExMobileTestApp/android/app/build/outputs/bundle/release/app-release.aab
             if-no-files-found: error
             retention-days: 5
>>>>>>> dbca1a26

  build-ios:
    name: Build and sign ios
    runs-on: macos-latest

    defaults:
      run:
        working-directory: DevExMobileTestApp/ios    

    env:
      PROJECT: ${{ 'DevExMobileTestApp.xcworkspace' }}
      SCHEME: ${{ 'DevExMobileTestApp' }}
      DATA_DIR: ${{ 'xcbuild' }}
      ARCHIVE_NAME:  ${{ 'DevExMobileTestApp.xcarchive' }}
      EXPORT_DIR: ${{ 'export' }}
      IPA_NAME: ${{ 'DevExMobileTestApp.ipa' }}
    
    steps:
      - name: Checkout
        uses: actions/checkout@v3

      - name: Setup Xcode version
        uses: maxim-lobanov/setup-xcode@v1.6.0
        with:
          xcode-version: '15.2'
      
      - name: Display XCode Path for debug
        run: |
          xcode-select -p  

      - name: Cache Pods
        uses: actions/cache@v3
        with:
          path: DevExMobileTestApp/ios/Pods
          key: ${{ runner.os }}-pods-${{ hashFiles('**/Podfile.lock') }}
          restore-keys: |
            ${{ runner.os }}-pods-   
          
      - name: Setup Node.js environment
        uses: actions/setup-node@v3 
        with:
            cache: 'yarn'
            node-version: 19
            cache-dependency-path: DevExMobileTestApp/yarn.lock

      - name: Install node modules
        working-directory: DevExMobileTestApp
        run: |
          yarn install --frozen-lockfile

      - name: CocoaPod Install
        run: pod install 

      # from https://docs.github.com/en/enterprise-cloud@latest/actions/deployment/deploying-xcode-applications/installing-an-apple-certificate-on-macos-runners-for-xcode-development
      - name: Install the Apple certificate and provisioning profile
        env:
          BUILD_CERTIFICATE_BASE64: ${{ secrets.APPLE_APP_STORE_BUILD_CERTIFICATE_BASE64 }}
          P12_PASSWORD: ${{ secrets.APPLE_APP_STORE_BUILD_CERTIFICATE_PASSWD }}
          BUILD_PROVISION_PROFILE_BASE64: ${{ secrets.IOS_PROVISION_PROFILE_BASE64 }}
          KEYCHAIN_PASSWORD: ${{ secrets.KEYCHAIN_PASSWORD }}
        run: |
          # create variables
          CERTIFICATE_PATH=$RUNNER_TEMP/build_certificate.p12
          PP_PATH=$RUNNER_TEMP/build_pp.mobileprovision
          KEYCHAIN_PATH=$RUNNER_TEMP/app-signing.keychain-db

          # import certificate and provisioning profile from secrets
          echo -n "$BUILD_CERTIFICATE_BASE64" | base64 --decode -o $CERTIFICATE_PATH
          echo -n "$BUILD_PROVISION_PROFILE_BASE64" | base64 --decode -o $PP_PATH

          # create temporary keychain
          security create-keychain -p "$KEYCHAIN_PASSWORD" $KEYCHAIN_PATH
          security set-keychain-settings -lut 21600 $KEYCHAIN_PATH
          security unlock-keychain -p "$KEYCHAIN_PASSWORD" $KEYCHAIN_PATH

          # import certificate to keychain
          security import $CERTIFICATE_PATH -P "$P12_PASSWORD" -A -t cert -f pkcs12 -k $KEYCHAIN_PATH
          security list-keychain -d user -s $KEYCHAIN_PATH

          # apply provisioning profile
          mkdir -p ~/Library/MobileDevice/Provisioning\ Profiles
          cp $PP_PATH ~/Library/MobileDevice/Provisioning\ Profiles    
    
      - name: run number with offset
        env:
          NUM: ${{ github.run_number }}
        run: |
          echo "GITHUB_RUN_NUMBER_WITH_OFFSET=$(($NUM + $VERSION_NUM_OFFSET))" >> $GITHUB_ENV    
      - name: Increment Build No.
        env:
          BUILD_NO: ${{ env.GITHUB_RUN_NUMBER_WITH_OFFSET }}
        run: |
          # Set Build Number. Not worrying about storing to repo.
          agvtool new-version -all ${BUILD_NO}

      - name: Build For Release
        run: |
          xcodebuild \
          -workspace $PROJECT \
          -scheme $SCHEME \
          -configuration Release \
          -sdk iphoneos \
          -derivedDataPath $DATA_DIR \
          -archivePath ${DATA_DIR}/${ARCHIVE_NAME} \
          archive

      - name: Export Archive 
        run: |
          xcodebuild \
          -exportArchive \
          -archivePath ${DATA_DIR}/${ARCHIVE_NAME} \
          -exportPath $EXPORT_DIR \
          -exportOptionsPlist exportOptions.plist \
          -verbose
      
      # - name: Upload a Build Artifact
      #   uses: actions/upload-artifact@v3
      #   with:
      #     name: ios-release
      #     path: DevExMobileTestApp/ios/${{ env.EXPORT_DIR }}
      #     if-no-files-found: error
      #     retention-days: 5

      - name: Setup JFrog CLI
        uses: jfrog/setup-jfrog-cli@v4
        env: 
          JF_PROJECT: ${{ vars.ARTIFACTORY_PROJECT }}
          JF_URL: ${{ vars.ARTIFACTORY_URL }}
          JF_USER: ${{ secrets.ARTIFACTORY_SERVICE_ACCOUNT_USER  }}
          JF_PASSWORD: ${{ secrets.ARTIFACTORY_SERVICE_ACCOUNT_PWD }}

     
      - name: Push Build to Artifactory
        run: |
          export JFROG_CLI_LOG_LEVEL=DEBUG
          jf rt upload "$EXPORT_DIR/*" ${{ vars.ARTIFACTORY_REPO_NAME }}
<|MERGE_RESOLUTION|>--- conflicted
+++ resolved
@@ -15,7 +15,6 @@
 jobs:
 
   build-android:
-<<<<<<< HEAD
     name: Build and sign android bundle
     runs-on: ubuntu-latest
 
@@ -40,7 +39,7 @@
       - name: Install node modules
         run: |
           yarn install --frozen-lockfile
-
+          
       - name: Setup Gradle 
         uses: gradle/gradle-build-action@v2
         with:
@@ -87,63 +86,6 @@
         run: |
           export JFROG_CLI_LOG_LEVEL=DEBUG
           jf rt upload android/app/build/outputs/bundle/release/app-release.aab ${{ vars.ARTIFACTORY_REPO_NAME }}
-=======
-     name: Build and sign android bundle
-     runs-on: ubuntu-latest
-
-     defaults:
-       run:
-         working-directory: DevExMobileTestApp          
-
-     env:
-       KEYSTORE_FILE: android/app/release.keystore
-
-     steps:
-       - name: Checkout
-         uses: actions/checkout@v3
-
-       - name: Setup Node.js environment
-         uses: actions/setup-node@v3 
-         with:
-             cache: 'yarn'
-             node-version: 19
-             cache-dependency-path: DevExMobileTestApp/yarn.lock
-
-       - name: Install node modules
-         run: |
-           yarn install --frozen-lockfile
-       - name: Setup Gradle 
-         uses: gradle/gradle-build-action@v2
-         with:
-           build-root-directory: DevExMobileTestApp
-
-       - name: Decode keystore file
-         env:
-           UPLOAD_KEYSTORE: ${{ secrets.ANDROID_UPLOAD_KEYSTORE_BASE64 }}
-         run: |
-           echo "${UPLOAD_KEYSTORE}" | base64 -d > ${KEYSTORE_FILE}
-       - name: run number with offset
-         env:
-           NUM: ${{ github.run_number }}
-         run: |
-           echo "GITHUB_RUN_NUMBER_WITH_OFFSET=$(($NUM + $VERSION_NUM_OFFSET))" >> $GITHUB_ENV
-       - name: Sign app 
-         env:
-           ANDROID_KEY_ALIAS: ${{ secrets.ANDROID_KEY_ALIAS }}
-           ANDROID_SIGNING_KEY_PASSWORD: ${{ secrets.ANDROID_SIGNING_KEY_PASSWORD }}
-           ANDROID_SIGNING_STORE_PASSWORD: ${{ secrets.ANDROID_SIGNING_STORE_PASSWORD }}
-           VERSION_CODE: ${{ env.GITHUB_RUN_NUMBER_WITH_OFFSET }}
-         run: |
-             npx react-native build-android --mode=release
-        
-       - name: Upload Artifact
-         uses: actions/upload-artifact@v3
-         with:
-             name: android-release
-             path: DevExMobileTestApp/android/app/build/outputs/bundle/release/app-release.aab
-             if-no-files-found: error
-             retention-days: 5
->>>>>>> dbca1a26
 
   build-ios:
     name: Build and sign ios
